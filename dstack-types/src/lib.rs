// SPDX-FileCopyrightText: © 2025 Phala Network <dstack@phala.network>
//
// SPDX-License-Identifier: Apache-2.0

use serde::{Deserialize, Serialize};
use serde_human_bytes as hex_bytes;
use size_parser::human_size;

#[derive(Deserialize, Serialize, Debug, Clone)]
pub struct AppCompose {
    pub manifest_version: u32,
    pub name: String,
    // Deprecated
    #[serde(default)]
    pub features: Vec<String>,
    pub runner: String,
    #[serde(default)]
    pub docker_compose_file: Option<String>,
    #[serde(default)]
    pub docker_config: DockerConfig,
    #[serde(default)]
    pub public_logs: bool,
    #[serde(default)]
    pub public_sysinfo: bool,
    #[serde(default = "default_true")]
    pub public_tcbinfo: bool,
    #[serde(default)]
    pub kms_enabled: bool,
    #[serde(deserialize_with = "deserialize_gateway_enabled", flatten)]
    pub gateway_enabled: bool,
    #[serde(default)]
    pub local_key_provider_enabled: bool,
    #[serde(default)]
    pub key_provider: Option<KeyProviderKind>,
    #[serde(default, with = "hex_bytes")]
    pub key_provider_id: Vec<u8>,
    #[serde(default)]
    pub allowed_envs: Vec<String>,
    #[serde(default)]
    pub no_instance_id: bool,
    #[serde(default = "default_true")]
    pub secure_time: bool,
<<<<<<< HEAD
    #[serde(default, with = "human_size")]
    pub swap_size: u64,
=======
    #[serde(default)]
    pub storage_fs: Option<String>,
>>>>>>> c889ee5f
}

fn default_true() -> bool {
    true
}

fn deserialize_gateway_enabled<'de, D>(deserializer: D) -> Result<bool, D::Error>
where
    D: serde::Deserializer<'de>,
{
    #[derive(Deserialize)]
    struct GatewayEnabled {
        #[serde(default)]
        gateway_enabled: bool,
        #[serde(default)]
        tproxy_enabled: bool,
    }
    let value = GatewayEnabled::deserialize(deserializer)?;
    Ok(value.gateway_enabled || value.tproxy_enabled)
}

#[derive(Deserialize, Serialize, Debug, Clone, Copy)]
#[serde(rename_all = "snake_case")]
pub enum KeyProviderKind {
    None,
    Kms,
    Local,
}

impl KeyProviderKind {
    pub fn is_none(&self) -> bool {
        matches!(self, KeyProviderKind::None)
    }

    pub fn is_kms(&self) -> bool {
        matches!(self, KeyProviderKind::Kms)
    }
}

#[derive(Deserialize, Serialize, Debug, Default, Clone)]
pub struct DockerConfig {
    /// The URL of the Docker registry.
    pub registry: Option<String>,
    /// The username of the registry account.
    pub username: Option<String>,
    /// The key of the encrypted environment variables for registry account token.
    pub token_key: Option<String>,
}

impl AppCompose {
    pub fn feature_enabled(&self, feature: &str) -> bool {
        self.features.contains(&feature.to_string())
    }

    pub fn gateway_enabled(&self) -> bool {
        self.gateway_enabled || self.feature_enabled("tproxy-net")
    }

    pub fn kms_enabled(&self) -> bool {
        self.kms_enabled || self.feature_enabled("kms")
    }

    pub fn key_provider(&self) -> KeyProviderKind {
        match self.key_provider {
            Some(p) => p,
            None => {
                if self.kms_enabled {
                    KeyProviderKind::Kms
                } else if self.local_key_provider_enabled {
                    KeyProviderKind::Local
                } else {
                    KeyProviderKind::None
                }
            }
        }
    }
}

#[derive(Deserialize, Serialize, Debug, Clone)]
pub struct SysConfig {
    #[serde(default)]
    pub kms_urls: Vec<String>,
    #[serde(default, alias = "tproxy_urls")]
    pub gateway_urls: Vec<String>,
    pub pccs_url: Option<String>,
    pub docker_registry: Option<String>,
    pub host_api_url: String,
    // JSON serialized VmConfig
    pub vm_config: String,
}

#[derive(Deserialize, Serialize, Debug, Clone)]
pub struct VmConfig {
    pub spec_version: u32,
    #[serde(with = "hex_bytes")]
    pub os_image_hash: Vec<u8>,
    pub cpu_count: u32,
    pub memory_size: u64,
    // https://github.com/intel-staging/qemu-tdx/issues/1
    #[serde(default, skip_serializing_if = "Option::is_none")]
    pub qemu_single_pass_add_pages: Option<bool>,
    #[serde(default, skip_serializing_if = "Option::is_none")]
    pub pic: Option<bool>,
    #[serde(default, skip_serializing_if = "Option::is_none")]
    pub qemu_version: Option<String>,
    #[serde(default)]
    pub pci_hole64_size: u64,
    #[serde(default)]
    pub hugepages: bool,
    #[serde(default)]
    pub num_gpus: u32,
    #[serde(default)]
    pub num_nvswitches: u32,
    #[serde(default)]
    pub hotplug_off: bool,
    #[serde(default, skip_serializing_if = "Option::is_none")]
    pub image: Option<String>,
}

#[derive(Serialize, Deserialize, Debug, Clone)]
pub struct AppKeys {
    #[serde(with = "hex_bytes")]
    pub disk_crypt_key: Vec<u8>,
    #[serde(with = "hex_bytes", default)]
    pub env_crypt_key: Vec<u8>,
    #[serde(with = "hex_bytes")]
    pub k256_key: Vec<u8>,
    #[serde(with = "hex_bytes")]
    pub k256_signature: Vec<u8>,
    pub gateway_app_id: String,
    pub ca_cert: String,
    pub key_provider: KeyProvider,
}

#[derive(Serialize, Deserialize, Debug, Clone)]
pub enum KeyProvider {
    None {
        key: String,
    },
    Local {
        key: String,
        #[serde(with = "hex_bytes")]
        mr: Vec<u8>,
    },
    Kms {
        url: String,
        #[serde(with = "hex_bytes")]
        pubkey: Vec<u8>,
    },
}

impl KeyProvider {
    pub fn kind(&self) -> KeyProviderKind {
        match self {
            KeyProvider::None { .. } => KeyProviderKind::None,
            KeyProvider::Local { .. } => KeyProviderKind::Local,
            KeyProvider::Kms { .. } => KeyProviderKind::Kms,
        }
    }

    pub fn id(&self) -> &[u8] {
        match self {
            KeyProvider::None { .. } => &[],
            KeyProvider::Local { mr, .. } => mr,
            KeyProvider::Kms { pubkey, .. } => pubkey,
        }
    }
}

#[derive(Serialize, Deserialize, Debug, Clone)]
pub struct KeyProviderInfo {
    pub name: String,
    pub id: String,
}

impl KeyProviderInfo {
    pub fn new(name: String, id: String) -> Self {
        Self { name, id }
    }
}

#[derive(Debug, Clone, Serialize, Deserialize)]
pub struct ImageInfo {
    pub cmdline: String,
    pub kernel: String,
    pub initrd: String,
    pub bios: String,
}

pub mod mr_config;
pub mod shared_filenames;

/// Get the address of the dstack agent
pub fn dstack_agent_address() -> String {
    // Check env DSTACK_AGENT_ADDRESS
    if let Ok(address) = std::env::var("DSTACK_AGENT_ADDRESS") {
        return address;
    }
    "unix:/var/run/dstack.sock".into()
}<|MERGE_RESOLUTION|>--- conflicted
+++ resolved
@@ -40,13 +40,10 @@
     pub no_instance_id: bool,
     #[serde(default = "default_true")]
     pub secure_time: bool,
-<<<<<<< HEAD
+    #[serde(default)]
+    pub storage_fs: Option<String>,
     #[serde(default, with = "human_size")]
     pub swap_size: u64,
-=======
-    #[serde(default)]
-    pub storage_fs: Option<String>,
->>>>>>> c889ee5f
 }
 
 fn default_true() -> bool {
