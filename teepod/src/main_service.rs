--- conflicted
+++ resolved
@@ -176,24 +176,9 @@
 
     async fn upgrade_app(self, request: UpgradeAppRequest) -> Result<Id> {
         let new_id = if !request.compose_file.is_empty() {
-            {
-                // check the compose file is valid
-<<<<<<< HEAD
-                let app_compose: AppCompose =
-=======
-                let todo = "import from external crate";
-                #[allow(dead_code)]
-                #[derive(serde::Deserialize)]
-                struct AppCompose {
-                    manifest_version: u32,
-                    name: String,
-                    runner: String,
-                    docker_compose_file: Option<String>,
-                }
-                let _app_compose: AppCompose =
->>>>>>> 2f6df2b1
-                    serde_json::from_str(&request.compose_file).context("Invalid compose file")?;
-            }
+            // check the compose file is valid
+            let _app_compose: AppCompose =
+                serde_json::from_str(&request.compose_file).context("Invalid compose file")?;
             let compose_file_path = self.compose_file_path(&request.id);
             if !compose_file_path.exists() {
                 bail!("The instance {} not found", request.id);
